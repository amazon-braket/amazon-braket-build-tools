--- conflicted
+++ resolved
@@ -80,7 +80,6 @@
     pass
 
 
-<<<<<<< HEAD
 def function_10(*my_args: str, **my_kwargs) -> int:
     """This is a description.
     Args:
@@ -92,7 +91,17 @@
     pass
 
 
-def function_11(arg0: int, arg1: int, arg2: int) -> int:
+def function_11(a0:int, *a1:list) -> None:
+    """This is a description.
+    Args:
+        a0 (int): This is a parameter
+        `*a1` (list): This is a parameter list
+    """
+    val = 1
+    pass
+
+
+def function_12(arg0: int, arg1: int, arg2: int) -> int:
     """This is a description.
     Args:
         arg0(int): this is an arg
@@ -116,30 +125,6 @@
     pass
 
 
-=======
-def function_10(a0:int, *a1:list) -> None:
-    """This is a description.
-    Args:
-        a0 (int): This is a parameter
-        `*a1` (list): This is a parameter list
-    """
-    val = 1
-    pass
-
-
-def function_11(*my_args, **my_kwargs) -> np.ndarray:
-    """This is a description.
-    Args:
-        `*my_args`: Arguments that are described here.
-        `**my_kwargs`: Keyword arguments that are described here.
-    Returns:
-        ndarray: This is an attribute return type that is also acceptable
-    Raises:
-        ValueError: my value error
-    """
-    pass
-
->>>>>>> 7e4db07b
 class MyClass:
     def __init__(self, a0:int):
         """
